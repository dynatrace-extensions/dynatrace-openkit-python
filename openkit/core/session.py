--- conflicted
+++ resolved
@@ -7,11 +7,7 @@
 
 from protocol.beacon import Beacon
 from core.configuration.beacon_configuration import BeaconConfiguration
-<<<<<<< HEAD
 from core.action import NullRootAction, RootAction, BaseActionImpl, Action
-=======
-from core.action import BaseActionImpl
->>>>>>> cab0a6c6
 
 
 if TYPE_CHECKING:
@@ -90,7 +86,6 @@
         self.beacon.start_session()
 
     def enter_action(self, name: str):
-<<<<<<< HEAD
         self.logger.debug(f"SessionImpl - enter action' {name}'")
         with self._lock:
             if not (self.finished or self.finishing):
@@ -99,10 +94,6 @@
                 return root_action
 
         return NullRootAction()
-=======
-        action = BaseActionImpl(logger=self.logger, name=name, parent=None, beacon=self.beacon)
-        self.beacon.add_action(action)
->>>>>>> cab0a6c6
 
     def identify_user(self, name: str):
         pass
@@ -209,7 +200,6 @@
 
         return session
 
-<<<<<<< HEAD
     def enter_action(self, name: str) -> Action:
         self.logger.debug(f"enter_action({name})")
         with self._lock:
@@ -227,13 +217,6 @@
 
     def record_top_level_event_interaction(self):
         self.last_interaction_time = int(datetime.now().timestamp() * 1000)
-=======
-    def enter_action(self, name: str):
-        action = BaseActionImpl(logger=self.logger, name=name, parent=self.parent, beacon=self.current_session.beacon)
-
-        self.current_session.beacon.add_action(action)
-        return action
->>>>>>> cab0a6c6
 
     def identify_user(self, name: str):
         self.current_session.beacon.identify_user(name)
